--- conflicted
+++ resolved
@@ -929,7 +929,6 @@
         }
     }
 
-<<<<<<< HEAD
     /* Client requests 512, 1024, 2048, and 4096 max fragment lengths */
     for (uint8_t mfl_code = S2N_TLS_MAX_FRAG_LEN_512; mfl_code < S2N_TLS_MAX_FRAG_LEN_INVALID; mfl_code++)
     {
@@ -968,7 +967,7 @@
 
         EXPECT_NOT_NULL(server_config = s2n_config_new());
         EXPECT_SUCCESS(s2n_config_enable_server_max_fragment_length(server_config));
-        EXPECT_SUCCESS(s2n_config_add_cert_chain_and_key(server_config, certificate, private_key));
+        EXPECT_SUCCESS(s2n_config_add_cert_chain_and_key(server_config, cert_chain, private_key));
         EXPECT_SUCCESS(s2n_connection_set_config(server_conn, server_config));
 
         /* Preference should be ignored as TlS Max Fragment Length Extension is Set */
@@ -1030,7 +1029,7 @@
 
         EXPECT_NOT_NULL(server_config = s2n_config_new());
         EXPECT_SUCCESS(s2n_config_enable_server_max_fragment_length(server_config));
-        EXPECT_SUCCESS(s2n_config_add_cert_chain_and_key(server_config, certificate, private_key));
+        EXPECT_SUCCESS(s2n_config_add_cert_chain_and_key(server_config, cert_chain, private_key));
         EXPECT_SUCCESS(s2n_connection_set_config(server_conn, server_config));
 
         EXPECT_SUCCESS(s2n_negotiate_test_server_and_client(server_conn, client_conn));
@@ -1089,7 +1088,7 @@
         EXPECT_SUCCESS(s2n_connection_set_write_fd(server_conn, server_to_client[1]));
 
         EXPECT_NOT_NULL(server_config = s2n_config_new());
-        EXPECT_SUCCESS(s2n_config_add_cert_chain_and_key(server_config, certificate, private_key));
+        EXPECT_SUCCESS(s2n_config_add_cert_chain_and_key(server_config, cert_chain, private_key));
         EXPECT_SUCCESS(s2n_connection_set_config(server_conn, server_config));
 
         EXPECT_SUCCESS(s2n_negotiate_test_server_and_client(server_conn, client_conn));
@@ -1112,11 +1111,8 @@
         }
     }
 
-
-=======
     free(cert_chain);
     free(private_key);
->>>>>>> 7b9c88d2
     END_TEST();
     return 0;
 }
