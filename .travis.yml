sudo: true
language: c

addons:
    apt:
      sources:
        - ubuntu-toolchain-r-test
      packages:
        - gcc-6
        - g++-6
        - indent
        - cppcheck

osx_image: xcode8

os:
  - osx
  - linux

compiler:
  - gcc
  - clang

env:
  - BUILD_S2N=true TESTS=unit
  - LATEST_CLANG=true TESTS=fuzz
  - TESTS=sawHMAC CONFIG=md5 SAW=true
  - TESTS=sawHMAC CONFIG=none SAW=true
  - TESTS=sawHMAC CONFIG=sha1 SAW=true
  - TESTS=sawHMAC CONFIG=sha224 SAW=true
  - TESTS=sawHMAC CONFIG=sha256 SAW=true
  - TESTS=sawHMAC CONFIG=sha384 SAW=true
  - TESTS=sawHMAC CONFIG=sha512 SAW=true
  - TESTS=sawDRBG SAW=true
  - TESTS=sawHMACFailure SAW=true


matrix:
  exclude:
  - compiler: gcc
    env: TESTS=sawHMAC CONFIG=md5 SAW=true
  - compiler: gcc
    env: TESTS=sawHMAC CONFIG=none SAW=true
  - compiler: gcc
    env: TESTS=sawHMAC CONFIG=sha1 SAW=true
  - compiler: gcc
    env: TESTS=sawHMAC CONFIG=sha224 SAW=true
  - compiler: gcc
    env: TESTS=sawHMAC CONFIG=sha256 SAW=true
  - compiler: gcc
    env: TESTS=sawHMAC CONFIG=sha384 SAW=true
  - compiler: gcc
    env: TESTS=sawHMAC CONFIG=sha512 SAW=true
  - os: osx
    env: TESTS=sawHMAC CONFIG=md5 SAW=true
  - os: osx
    env: TESTS=sawHMAC CONFIG=none SAW=true
  - os: osx
    env: TESTS=sawHMAC CONFIG=sha1 SAW=true
  - os: osx
    env: TESTS=sawHMAC CONFIG=sha224 SAW=true
  - os: osx
    env: TESTS=sawHMAC CONFIG=sha256 SAW=true
  - os: osx
    env: TESTS=sawHMAC CONFIG=sha384 SAW=true
  - os: osx
    env: TESTS=sawHMAC CONFIG=sha512 SAW=true
  - compiler: gcc
    env: LATEST_CLANG=true TESTS=fuzz
  - os: osx
    env: LATEST_CLANG=true TESTS=fuzz
  - os: osx
    env: TESTS=sawDRBG SAW=true
  - compiler: gcc
    env: TESTS=sawDRBG SAW=true
  - os: osx
    env: TESTS=sawHMACFailure SAW=true
  - compiler: gcc
    env: TESTS=sawHMACFailure SAW=true
  #This exception is because the test isn't finished yet, remove to turn on DRBG Saw tests
  - compiler: clang
    env: TESTS=sawDRBG SAW=true

    

before_install:
  # Install GCC 6 if on OSX
  - if [[ "$TRAVIS_OS_NAME" == "osx" ]]; then   .travis/brew_install_gcc6.sh ; fi
  # Set GCC 6 as Default on both Ubuntu and OSX
  - alias gcc=$(which gcc-6)
  # Install latest version of clang, clang++, and llvm-symbolizer and add them to beginning of PATH. Needed for fuzzing.
  - if [[ "$LATEST_CLANG" == "true" ]]; then (.travis/install_clang.sh `pwd`/clang-download `pwd`/clang-latest $TRAVIS_OS_NAME) && export PATH=`pwd`/clang-latest/bin:$PATH ; fi

  # Install SAW with Z3 on Linux only 
  - if [[ "$SAW" == "true" ]]; then .travis/install_saw.sh ; fi
  - export PATH=$PATH:$PWD/saw-0.2-2016-11-02-Ubuntu14.04-64/bin:$PWD/z3

install:
  # Download and Install LibFuzzer
<<<<<<< HEAD
  - if [[ "$TESTS" == "fuzz" ]]; then .travis/install_libFuzzer.sh `pwd`/fuzz_dependencies/libFuzzer-download `pwd`/fuzz_dependencies $TRAVIS_OS_NAME ; fi
  # Download and Install Openssl
  - if [[ "$BUILD_S2N" == "true" || "$TESTS" == "fuzz" ]]; then .travis/install_openssl.sh `pwd`/libcrypto-build `pwd`/libcrypto-root $TRAVIS_OS_NAME > /dev/null ; fi
  # Install python linked with our compiled Openssl for integration tests
  - if [[ "$BUILD_S2N" == "true" ]]; then sudo "PATH=$PATH" .travis/install_python.sh `pwd`/libcrypto-root > /dev/null ; fi
=======
  - .travis/install_libFuzzer.sh `pwd`/fuzz_dependencies/libFuzzer-download `pwd`/fuzz_dependencies $TRAVIS_OS_NAME
  # Download and Install Openssl 1.1.0
  - .travis/install_openssl_1_1_0.sh `pwd`/libcrypto-build `pwd`/libcrypto-root $TRAVIS_OS_NAME > /dev/null
  # Install python linked with our compiled Openssl for integration tests
  - sudo "PATH=$PATH" .travis/install_python.sh `pwd`/libcrypto-root > /dev/null
  # Download and Install GnuTLS for integration tests
  - mkdir gnutls gnutls-build && .travis/install_gnutls.sh `pwd`/gnutls-build `pwd`/gnutls $TRAVIS_OS_NAME > /dev/null && export PATH=`pwd`/gnutls/bin:$PATH
>>>>>>> 61279435
  # Install prlimit to set the memlock limit to unlimited for this process
  - if [[ "$BUILD_S2N" == "true" ]]; then (test "$TRAVIS_OS_NAME" = "linux" && sudo "PATH=$PATH" .travis/install_prlimit.sh $PWD/.travis > /dev/null && sudo .travis/prlimit --pid "$$" --memlock=unlimited:unlimited) || true ; fi
  - mkdir -p .travis/checker && .travis/install_scan-build.sh .travis/checker && export PATH=$PATH:.travis/checker/bin
  - if [[ "$BUILD_S2N" == "true" ]]; then .travis/run_cppcheck.sh ; fi

script:
  - if [[ "$TRAVIS_OS_NAME" == "linux" && "$TESTS" == "unit" ]]; then make -j 8   ; fi
  # Build and run unit tests with scan-build for osx. scan-build bundle isn't available for linux
  - if [[ "$TRAVIS_OS_NAME" == "osx" && "$TESTS" == "unit" ]]; then   scan-build --status-bugs -o /tmp/scan-build make -j8; STATUS=$?; test $STATUS -ne 0 && cat /tmp/scan-build/*/*; exit $STATUS ; fi
  - if [[ "$TESTS" == "unit" ]]; then make integration ; fi
  - if [[ "$TESTS" == "fuzz" ]]; then make clean && make fuzz ; fi
  - if [[ "$TRAVIS_OS_NAME" == "linux" && "$TESTS" == "sawHMAC" ]]; then make -C tests/saw/ tmp/verify_s2n_hmac_$CONFIG.log ; fi
  - if [[ "$TESTS" == "sawDRBG" ]]; then make -C tests/saw tmp/spec/DRBG/DRBG.log ; fi
  - if [[ "$TESTS" == "sawHMACFailure" ]]; then make -C tests/saw failure-tests ; fi<|MERGE_RESOLUTION|>--- conflicted
+++ resolved
@@ -97,30 +97,22 @@
 
 install:
   # Download and Install LibFuzzer
-<<<<<<< HEAD
   - if [[ "$TESTS" == "fuzz" ]]; then .travis/install_libFuzzer.sh `pwd`/fuzz_dependencies/libFuzzer-download `pwd`/fuzz_dependencies $TRAVIS_OS_NAME ; fi
   # Download and Install Openssl
-  - if [[ "$BUILD_S2N" == "true" || "$TESTS" == "fuzz" ]]; then .travis/install_openssl.sh `pwd`/libcrypto-build `pwd`/libcrypto-root $TRAVIS_OS_NAME > /dev/null ; fi
+  - if [[ "$BUILD_S2N" == "true" || "$TESTS" == "fuzz" ]]; then .travis/install_openssl_1_1_0.sh `pwd`/libcrypto-build `pwd`/libcrypto-root $TRAVIS_OS_NAME > /dev/null ; fi
   # Install python linked with our compiled Openssl for integration tests
   - if [[ "$BUILD_S2N" == "true" ]]; then sudo "PATH=$PATH" .travis/install_python.sh `pwd`/libcrypto-root > /dev/null ; fi
-=======
-  - .travis/install_libFuzzer.sh `pwd`/fuzz_dependencies/libFuzzer-download `pwd`/fuzz_dependencies $TRAVIS_OS_NAME
-  # Download and Install Openssl 1.1.0
-  - .travis/install_openssl_1_1_0.sh `pwd`/libcrypto-build `pwd`/libcrypto-root $TRAVIS_OS_NAME > /dev/null
-  # Install python linked with our compiled Openssl for integration tests
-  - sudo "PATH=$PATH" .travis/install_python.sh `pwd`/libcrypto-root > /dev/null
   # Download and Install GnuTLS for integration tests
-  - mkdir gnutls gnutls-build && .travis/install_gnutls.sh `pwd`/gnutls-build `pwd`/gnutls $TRAVIS_OS_NAME > /dev/null && export PATH=`pwd`/gnutls/bin:$PATH
->>>>>>> 61279435
+  - if [[ "$TESTS == "integration" ]]; then mkdir gnutls gnutls-build && .travis/install_gnutls.sh `pwd`/gnutls-build `pwd`/gnutls $TRAVIS_OS_NAME > /dev/null && export PATH=`pwd`/gnutls/bin:$PATH ; fi
   # Install prlimit to set the memlock limit to unlimited for this process
   - if [[ "$BUILD_S2N" == "true" ]]; then (test "$TRAVIS_OS_NAME" = "linux" && sudo "PATH=$PATH" .travis/install_prlimit.sh $PWD/.travis > /dev/null && sudo .travis/prlimit --pid "$$" --memlock=unlimited:unlimited) || true ; fi
-  - mkdir -p .travis/checker && .travis/install_scan-build.sh .travis/checker && export PATH=$PATH:.travis/checker/bin
+  - if [[ "$BUILD_S2N" == "true" ]]; then mkdir -p .travis/checker && .travis/install_scan-build.sh .travis/checker && export PATH=$PATH:.travis/checker/bin ; fi
   - if [[ "$BUILD_S2N" == "true" ]]; then .travis/run_cppcheck.sh ; fi
 
 script:
   - if [[ "$TRAVIS_OS_NAME" == "linux" && "$TESTS" == "unit" ]]; then make -j 8   ; fi
   # Build and run unit tests with scan-build for osx. scan-build bundle isn't available for linux
-  - if [[ "$TRAVIS_OS_NAME" == "osx" && "$TESTS" == "unit" ]]; then   scan-build --status-bugs -o /tmp/scan-build make -j8; STATUS=$?; test $STATUS -ne 0 && cat /tmp/scan-build/*/*; exit $STATUS ; fi
+  - if [[ "$TRAVIS_OS_NAME" == "osx" && "$TESTS" == "unit" ]]; then   scan-build --status-bugs -o /tmp/scan-build make -j8; STATUS=$?; test $STATUS -ne 0 && cat /tmp/scan-build/*/* ; [ "$STATUS" -eq "0" ] ; fi
   - if [[ "$TESTS" == "unit" ]]; then make integration ; fi
   - if [[ "$TESTS" == "fuzz" ]]; then make clean && make fuzz ; fi
   - if [[ "$TRAVIS_OS_NAME" == "linux" && "$TESTS" == "sawHMAC" ]]; then make -C tests/saw/ tmp/verify_s2n_hmac_$CONFIG.log ; fi
